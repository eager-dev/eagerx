# ROS packages required
import rospy
import rosparam
import rosgraph
import rosservice
from std_srvs.srv import Trigger, TriggerResponse, TriggerRequest


# EAGERX
from eagerx.core.specs import NodeSpec, ObjectSpec, EngineSpec
from eagerx.core.entities import Node
from eagerx.core.graph import Graph
from eagerx.utils.node_utils import (
    initialize_nodes,
    wait_for_node_initialization,
    substitute_args,
)
from eagerx.utils.utils import (
    dtype_to_ros_msg_type,
)
from eagerx.core.executable_node import RxNode
from eagerx.core.executable_engine import RxEngine
from eagerx.core.supervisor import Supervisor, SupervisorNode
from eagerx.core.rx_message_broker import RxMessageBroker
from eagerx.core.constants import process

# OTHER IMPORTS
import atexit
import abc
import cv2
import numpy as np
from gym.spaces import Discrete
from copy import deepcopy
from typing import List, Union, Dict, Tuple, Callable, Optional
import gym
import logging


class BaseEnv(gym.Env):
<<<<<<< HEAD
=======
    """The base class for all EAGERx environments that follows the OpenAI gym's Env API.

    - Be sure to call :func:`super().__init__` inside the subclass' constructor with the required arguments (name, graph, etc...).

    A subclass should implement the following methods:

    - :func:`~eagerx.core.env.BaseEnv.step`: Be sure to call :func:`~eagerx.core.env.BaseEnv._step` inside this method to perform the step.

    - :func:`~eagerx.core.env.BaseEnv.reset`: Be sure to call :func:`~eagerx.core.env.BaseEnv._reset` inside this method to perform the reset.

    A subclass can optionally overwrite the following properties:

    - :attr:`~eagerx.core.env.BaseEnv.observation_space`: Per default, the observations, registered in the graph, are taken.

    - :attr:`~eagerx.core.env.BaseEnv.action_space`: Per default, the actions, registered in the graph, are taken.
    """
>>>>>>> cb4c2801

    def __init__(self, name: str, rate: float, graph: Graph, engine: EngineSpec, force_start: bool) -> None:
        """Initializes an environment with EAGERx dynamics.

        :param name: The name of the environment. Everything related to this environment
                     (parameters, topics, nodes, etc...) will be registered under namespace: "`/name`".
        :param rate: The rate (Hz) at which the environment will run.
        :param graph: The graph consisting of nodes and objects that describe the environment's dynamics.
        :param engine: The physics engine that will govern the environment's dynamics.
                       For every :class:`~eagerx.core.entities.Object` in the graph,
                       the corresponding engine implementations is chosen.
        :param force_start: If there already exists an environment with the same name, the existing environment is
                            first shutdown by calling the :func:`~eagerx.core.env.BaseEnv` method before initializing this
                            environment.
        """
        assert "/" not in name, 'Environment name "%s" cannot contain the reserved character "/".' % name
        self.name = name
        self.ns = "/" + name
        self.rate = rate
        self.initialized = False
        self.has_shutdown = False

        # Take deepcopy of engine
        engine = EngineSpec(engine.params)
        self._engine_name = engine.params["config"]["entity_id"]

        # Register graph
        self.graph = graph
        nodes, objects, actions, observations, self.render_node = graph.register()

        # Add engine implementation
        [o.add_engine(self._engine_name) for o in objects]

        # Initialize supervisor node
        self.mb, self.supervisor_node, self.supervisor = self._init_supervisor(engine, nodes, objects, force_start)
        self._is_initialized = self.supervisor_node.is_initialized

        # Initialize engine
        self._init_engine(engine, nodes)

        # Create environment node
        self.env_node, self.env = self._init_environment(actions, observations, self.supervisor_node, self.mb)

        # Register render node
        if self.render_node:
            nodes = [self.render_node] + nodes

        # Register nodes
        self._register_nodes(nodes)

        # Register objects
        self._register_objects(objects)

        # Implement clean up
        self._shutdown_srv = rospy.Service(f"{self.ns}/environment/shutdown", Trigger, self._remote_shutdown)
        atexit.register(self.shutdown)

    def _init_supervisor(self, engine: EngineSpec, nodes: List[NodeSpec], objects: List[ObjectSpec], force_start: bool):
        # Initialize supervisor
        supervisor = self._create_supervisor()

        # Get all states from objects & nodes
        for i in [engine] + nodes + objects:
            if "states" not in i.params["config"]:
                continue
            for cname in i.params["config"]["states"]:
                entity_name = i.config.name
                name = f"{entity_name}/{cname}"
                address = f"{entity_name}/states/{cname}"
                processor = i.params["states"][cname]["processor"]
                space = i.params["states"][cname]["space"]
                msg_type = dtype_to_ros_msg_type(space["dtype"])

                assert (
                    name not in supervisor.params["states"]
                ), f'Cannot have duplicate states. State "{name}" is defined multiple times.'

                mapping = dict(address=address, msg_type=msg_type, processor=processor, space=space)
                with supervisor.states as d:
                    d[name] = mapping
                supervisor.config.states.append(name)

            # Get states from enginenodes. WARNING: can make environment non-agnostic.
            if isinstance(i, ObjectSpec):
                obj_name = i.config.name
                context = {"ns": {"obj_name": obj_name}, "config": i.config.to_dict()}
                for node_name, params_enginenode in i.params[self._engine_name]["nodes"].items():
                    if "states" in params_enginenode["config"]:
                        for cname in params_enginenode["config"]["states"]:
                            comp_params = params_enginenode["states"][cname]
                            node_name_sub = substitute_args(node_name, context=context, only=["ns", "config"])
                            name = f"{node_name_sub}/{cname}"
                            address = f"{node_name_sub}/states/{cname}"
                            processor = comp_params["processor"]
                            space = comp_params["space"]
                            msg_type = dtype_to_ros_msg_type(space["dtype"])

                            rospy.logwarn(
                                f'Adding state "{name}" to engine node "{node_name_sub}" can potentially make the agnostic environment with object "{entity_name}" engine-specific. Check the spec of "{i.config.entity_id}" under engine implementation "{self._engine_name}" for more info.'
                            )
                            assert (
                                name not in supervisor.params["states"]
                            ), f'Cannot have duplicate states. State "{name}" is defined multiple times.'

                            mapping = dict(
                                address=address,
                                msg_type=msg_type,
                                processor=processor,
                                space=space,
                            )
                            with supervisor.states as d:
                                d[name] = mapping
                            supervisor.config.states.append(name)

        # Check if there already exists an environment
        services = rosservice.get_service_list()
        if f"{self.ns}/environment/shutdown" in services:
            if force_start:
                rospy.logwarn(f"There already exists an environment named '{self.ns}'. Shutting down existing environment.")
                shutdown_client = rospy.ServiceProxy(f"{self.ns}/environment/shutdown", Trigger)
                shutdown_client.wait_for_service(1)
                shutdown_client(TriggerRequest())
            else:
                msg = (
                    f"There already exists an environment named '{self.ns}'. Exiting now. Set 'force_start=True' if you "
                    "want to shutdown the existing environment."
                )
                rospy.logerr(msg)
                raise rospy.ROSException(msg)

        # Delete pre-existing parameters
        try:
            rosparam.delete_param(f"/{self.name}")
            rospy.loginfo(f'Pre-existing parameters under namespace "/{self.name}" deleted.')
        except rosgraph.masterapi.Error:
            pass

        # Upload log_level
        log_level = logging.getLogger("rosout").getEffectiveLevel()
        rosparam.upload_params(self.ns, {"log_level": log_level})

        # Initialize message broker
        mb = RxMessageBroker(owner="%s/%s" % (self.ns, "env"))

        # Get info from engine on reactive properties
        sync = engine.config.sync
        real_time_factor = engine.config.real_time_factor
        simulate_delays = engine.config.simulate_delays

        # Create supervisor node
        name = supervisor.config.name
        supervisor.config.rate = self.rate
        supervisor_params = supervisor.build(ns=self.ns)
        rosparam.upload_params(self.ns, supervisor_params)
        rx_supervisor = Supervisor(
            "%s/%s" % (self.ns, name),
            mb,
            sync,
            real_time_factor,
            simulate_delays,
        )
        rx_supervisor.node_initialized()

        # Connect io
        mb.connect_io()
        return mb, rx_supervisor.node, rx_supervisor

    def _init_engine(self, engine: EngineSpec, nodes: List[NodeSpec]) -> None:
        # Check that reserved keywords are not already defined.
        assert (
            "node_names" not in engine.params["config"]
        ), f'Keyword "{"node_names"}" is a reserved keyword within the engine params and cannot be used twice.'
        assert (
            "target_addresses" not in engine.params["config"]
        ), f'Keyword "{"target_addresses"}" is a reserved keyword within the engine params and cannot be used twice.'
        assert (
            not engine.params["config"]["process"] == process.ENGINE
        ), "Cannot initialize the engine inside the engine process, because it has not been launched yet. You can choose process.{ENVIRONMENT, EXTERNAL, NEW_PROCESS}."

        # Extract node_names
        node_names = ["environment", "env/supervisor"]
        target_addresses = []
        for i in nodes:
            # node_names.append(i.params['default']['name'])
            if "targets" in i.params["config"]:
                for cname in i.params["config"]["targets"]:
                    address = i.params["targets"][cname]["address"]
                    target_addresses.append(address)
        with engine.config as d:
            d.node_names = node_names
            d.target_addresses = target_addresses

        initialize_nodes(
            engine,
            process.ENVIRONMENT,
            self.ns,
            self.mb,
            self.supervisor_node.is_initialized,
            self.supervisor_node.sp_nodes,
            self.supervisor_node.launch_nodes,
            rxnode_cls=RxEngine,
        )
        wait_for_node_initialization(self._is_initialized)  # Proceed after engine is initialized

    def _init_environment(self, actions: NodeSpec, observations: NodeSpec, supervisor_node, message_broker):
        # Check that env has at least one input & output.
        assert (
            len(observations.params["config"]["inputs"]) > 0
        ), f'Environment "{self.name}" must have at least one input (i.e. input).'
        assert (
            len(actions.params["config"]["outputs"]) > 0
        ), f'Environment "{self.name}" must have at least one action (i.e. output).'

        # Check that all observation addresses are unique
        addresses_obs = [observations.params["inputs"][cname]["address"] for cname in observations.params["config"]["inputs"]]
        len(set(addresses_obs)) == len(
            addresses_obs
        ), "Duplicate observations found: %s. Make sure to only have unique observations" % (
            set([x for x in addresses_obs if addresses_obs.count(x) > 1])
        )

        # Create env node
        env_spec = Node.make("Environment", rate=self.rate)
        name = env_spec.config.name
        inputs = observations.config.inputs
        outputs = actions.config.outputs
        for i in inputs:
            if i == "actions_set":
                continue
            with env_spec.inputs as d:
                d[i] = getattr(observations.inputs, i)
            env_spec.config.inputs.append(i)
        for i in outputs:
            if i == "set":
                continue
            with env_spec.outputs as d:
                d[i] = getattr(actions.outputs, i)
                d[i].rate = self.rate
            env_spec.config.outputs.append(i)
        env_params = env_spec.build(ns=self.ns)
        rosparam.upload_params(self.ns, env_params)
        rx_env = RxNode(name="%s/%s" % (self.ns, name), message_broker=message_broker)
        rx_env.node_initialized()

        # Set env_node in supervisor
        supervisor_node.set_environment(rx_env.node)

        return rx_env.node, rx_env

    @property
<<<<<<< HEAD
=======
    def observation_space(self) -> gym.spaces.Space:
        """The Space object corresponding to valid observations.

        Per default, the observation space of all registered observations in the graph is used.
        """
        return self._observation_space

    @property
    def action_space(self) -> gym.spaces.Space:
        """The Space object corresponding to valid actions

        Per default, the action space of all registered actions in the graph is used.
        """
        return self._action_space

    @property
>>>>>>> cb4c2801
    def state_space(self) -> gym.spaces.Dict:
        """Infers the state space from the :class:`~eagerx.core.entities.SpaceConverter` of every state.

        This space defines the format of valid states that can be set before the start of an episode.

<<<<<<< HEAD
        :returns: A dictionary with *key* = *state* and *value* = :class:`Space`.
        """
        state_space = dict()
        for name, buffer in self.supervisor_node.state_buffer.items():
            state_space[name] = buffer["space"]
=======
        :returns: A dictionary with *key* = *state* and *value* = :class:`Space`
                  obtained with :func:`~eagerx.core.entities.SpaceConverter.get_space`.
        """
        state_space = dict()
        for name, buffer in self.supervisor_node.state_buffer.items():
            state_space[name] = buffer["converter"].get_space()
>>>>>>> cb4c2801
        return gym.spaces.Dict(spaces=state_space)

    @property
    def _observation_space(self) -> gym.spaces.Dict:
        """Infers the observation space from the :class:`~eagerx.core.entities.SpaceConverter` of every observation.

        This space defines the format of valid observations.

        .. note:: Observations with :attr:`~eagerx.core.specs.RxInput.window` = 0 are excluded from the observation space.
                  For observations with :attr:`~eagerx.core.specs.RxInput.window` > 1,
                  the observation space is duplicated :attr:`~window` times.

        :returns: A dictionary with *key* = *observation* and *value* = :class:`Space`.
        """
        assert not self.has_shutdown, "This environment has been shutdown."
        observation_space = dict()
        for name, buffer in self.env_node.observation_buffer.items():
            space = buffer["space"]
            if not buffer["window"] > 0:
                continue
            low = np.repeat(space.low[np.newaxis, ...], buffer["window"], axis=0)
            high = np.repeat(space.high[np.newaxis, ...], buffer["window"], axis=0)
            stacked_space = gym.spaces.Box(low=low, high=high, dtype=space.dtype)
            observation_space[name] = stacked_space
        return gym.spaces.Dict(spaces=observation_space)

    @property
    def _action_space(self) -> gym.spaces.Dict:
        """Infers the action space from the :class:`~eagerx.core.entities.SpaceConverter` of every action.

        This space defines the format of valid actions.

        :returns: A dictionary with *key* = *action* and *value* = :class:`Space`.
        """
        assert not self.has_shutdown, "This environment has been shutdown."
        action_space = dict()
        for name, buffer in self.env_node.action_buffer.items():
            action_space[name] = buffer["space"]
        return gym.spaces.Dict(spaces=action_space)

    def _set_action(self, action) -> None:
        # Set actions in buffer
        for name, buffer in self.env_node.action_buffer.items():
            assert not self.supervisor_node.sync or name in action, (
                'Action "%s" not specified. Must specify all actions in action_space if running reactive.' % name
            )
            if name in action:
                buffer["msg"] = action[name]

    def _set_state(self, state) -> None:
        # Set states in buffer
        for name, msg in state.items():
            assert name in self.supervisor_node.state_buffer, 'Cannot set unknown state "%s".' % name
            self.supervisor_node.state_buffer[name]["msg"] = msg

    def _get_observation(self) -> Dict:
        # Get observations from buffer
        observation = dict()
        for name, buffer in self.env_node.observation_buffer.items():
            observation[name] = buffer["msgs"]
        return observation

    def _initialize(self, states: Dict) -> None:
        assert not self.initialized, "Environment already initialized. Cannot re-initialize pipelines. "

        # Set desired reset states
        self._set_state(states)

        # Wait for nodes to be initialized
        [node.node_initialized() for name, node in self.supervisor_node.sp_nodes.items()]
        wait_for_node_initialization(self._is_initialized)

        # Initialize single process communication
        self.mb.connect_io(print_status=True)

        rospy.loginfo("Nodes initialized.")

        # Perform first reset
        self.supervisor_node.reset()

        # Nodes initialized
        self.initialized = True
        rospy.loginfo("Pipelines initialized.")

    def _remote_shutdown(self, req):
        if not self.has_shutdown:
            rospy.loginfo(f"Starting remote shutdown procedure for environment `{self.ns}`.")
            self.shutdown()
            msg = f"Remote shutdown procedure completed for environment `{self.ns}`."
            rospy.loginfo(msg)
        else:
            msg = f"Environment `{self.ns}` has already shutdown."
        return TriggerResponse(success=True, message=msg)

    def _shutdown(self):
        if not self.has_shutdown:
            self._shutdown_srv.shutdown()
            for address, node in self.supervisor_node.launch_nodes.items():
                rospy.loginfo(f"[{self.name}] Send termination signal to '{address}'.")
                node.terminate()
                # node.terminate(f"[{self.name}] Terminating '{address}'")
            for _, rxnode in self.supervisor_node.sp_nodes.items():
                rxnode: RxNode
                if not rxnode.has_shutdown:
                    rospy.loginfo(f"[{self.name}][{rxnode.name}] Shutting down.")
                    rxnode.node_shutdown()
            if not self.supervisor.has_shutdown:
                self.supervisor.node_shutdown()
            if not self.env.has_shutdown:
                self.env.node_shutdown()
            self.mb.shutdown()
            try:
                rosparam.delete_param(f"/{self.name}")
                rospy.loginfo(f'Parameters under namespace "/{self.name}" deleted.')
            except rosgraph.masterapi.ROSMasterException as e:
                rospy.logwarn(e)
            self.has_shutdown = True

    def _register_nodes(self, nodes: Union[List[NodeSpec], NodeSpec]) -> None:
        assert not self.has_shutdown, "This environment has been shutdown."
        # Look-up via <env_name>/<obj_name>/nodes/<component_type>/<component>: /rx/obj/nodes/sensors/pos_sensors
        if not isinstance(nodes, list):
            nodes = [nodes]

        # Register nodes
        [self.supervisor_node.register_node(n) for n in nodes]

    def _register_objects(self, objects: Union[List[ObjectSpec], ObjectSpec]) -> None:
        assert not self.has_shutdown, "This environment has been shutdown."
        # Look-up via <env_name>/<obj_name>/nodes/<component_type>/<component>: /rx/obj/nodes/sensors/pos_sensors
        if not isinstance(objects, list):
            objects = [objects]

        # Register objects
        [self.supervisor_node.register_object(o, self._engine_name) for o in objects]

    @staticmethod
    def _create_supervisor():
        entity_type = f"{SupervisorNode.__module__}/{SupervisorNode.__name__}"
        supervisor = Node.pre_make("N/a", entity_type)
<<<<<<< HEAD
        supervisor.add_output("step", space=Discrete(np.iinfo("int32").max))
        supervisor.outputs.step.msg_type = dtype_to_ros_msg_type(supervisor.outputs.step.space.dtype)
=======
        supervisor.add_output("step", msg_type=UInt64)
>>>>>>> cb4c2801

        supervisor.config.name = "env/supervisor"
        supervisor.config.color = "yellow"
        supervisor.config.process = process.ENVIRONMENT
        supervisor.config.outputs = ["step"]
        return supervisor

<<<<<<< HEAD
=======
    def _reset(self, states: Dict) -> Dict:
        """A private method that should be called within :func:`~eagerx.core.env.BaseEnv.reset()`.

        :param states: The desired states to be set before the start an episode.
                       May also be an (empty) subset of registered states if not all states require a reset.
        :returns: The initial observation.
        """
        assert not self.has_shutdown, "This environment has been shutdown."
        # Initialize environment
        if not self.initialized:
            self._initialize(states)

        # Set desired reset states
        self._set_state(states)

        # Perform reset
        self.supervisor_node.reset()
        obs = self._get_observation()
        return obs

    @abc.abstractmethod
    def reset(self) -> Union[Dict, np.ndarray]:
        """An abstract method that resets the environment to an initial state and returns an initial observation.

        .. note:: To reset the graph, the private method :func:`~eagerx.core.env.BaseEnv._reset` must be called with the
                   desired initial states. The spaces of all states (of Objects and Nodes in the graph) are stored in
                  :func:`~eagerx.core.env.BaseEnv.state_space`.

        :returns: The initial observation that is complies with the :func:`~eagerx.core.env.BaseEnv.observation_space`.
        """
        pass

    def _step(self, action: Dict) -> Dict:
        """A private method that should be called within :func:`~eagerx.core.env.BaseEnv.step()`.

        :param action: The actions to be applied in the next timestep.
                       Should include all registered actions.
        :returns: The observation of the current timestep that comply with the graph's observation space.
        """
        # Check that nodes were previously initialized.
        assert self.initialized, "Not yet initialized. Call .reset() before calling .step()."
        assert not self.has_shutdown, "This environment has been shutdown."

        # Set actions in buffer
        self._set_action(action)

        # Call step
        self.supervisor_node.step()
        return self._get_observation()

    @abc.abstractmethod
    def step(self, action: Union[Dict, np.ndarray]) -> Tuple[Union[Dict, np.ndarray], float, bool, Dict]:
        """An abstract method that runs one timestep of the environment's dynamics.

        .. note:: To run one timestep of the graph dynamics (that essentially define the environment dynamics),
                  this method must call the private method :func:`~eagerx.core.BaseEnv._step` with the actions that comply
                  with :attr:`~eagerx.core.BaseEnv._action_space`.

        When the end of an episode is reached, the user is responsible for calling :func:`~eagerx.core.BaseEnv.reset`
        to reset this environment's state.

        :params action: Actions provided by the agent. Should comply with the :func:`~eagerx.core.env.BaseEnv.action_space`.

        :returns: A tuple (observation, reward, done, info).

                  - observation: Observations of the current timestep that comply with
                                 the :func:`~eagerx.core.env.BaseEnv.observation_space`.

                  - reward: amount of reward returned after previous action

                  - done: whether the episode has ended, in which case further step() calls will return undefined results

                  - info: contains auxiliary diagnostic information (helpful for debugging, and sometimes learning)
        """
        pass

    def gui(self):
        """Opens the gui of the graph that was used to initialize this environment."""
        self.graph.gui()

>>>>>>> cb4c2801
    def render(self, mode: str = "human") -> Optional[np.ndarray]:
        """A method to start rendering (i.e. open the render window).

        A message of type :class:`std_msgs.msg.Bool` is sent to topic address
        ":attr:`~eagerx.core.env.BaseEnv.name` */env/render/toggle*", which toggles the rendering on/off.

        :param mode: - human: render and return nothing. Usually for human consumption.
                     - rgb_array: Return a numpy.ndarray with shape (x, y, 3),
                       representing RGB values for an x-by-y pixel image, suitable
                       for turning into a video.
        :returns: Optionally, a rgb_array if mode=rgb_array.
        """
        assert not self.has_shutdown, "This environment has been shutdown."
        if self.render_node:
            if mode == "human":
                self.supervisor_node.start_render()
            elif mode == "rgb_array":
                self.supervisor_node.start_render()
                ros_im = self.supervisor_node.get_last_image()
                if ros_im.height == 0 or ros_im.width == 0:
                    # todo: check if channel dim first or last.
                    im = np.empty(shape=(0, 0, 3), dtype=np.uint8)
                else:
                    im = np.frombuffer(ros_im.data, dtype=np.uint8).reshape(ros_im.height, ros_im.width, -1)
                    if "bgr" in ros_im.encoding:
                        # try:
                        # todo: find out what exception to catch here.
                        im = cv2.cvtColor(im, cv2.COLOR_BGR2RGB)
                        # except :
                        #     pass
                return im
            else:
                raise ValueError('Render mode "%s" not recognized.' % mode)
        else:
            rospy.logwarn_once("No render node active, so not rendering.")
            if mode == "rgb_array":
                return np.empty((0, 0, 3), dtype="uint8")
            else:
                return

<<<<<<< HEAD
    @abc.abstractmethod
    def reset(self) -> Dict:
        """An abstract method that resets the environment to an initial state and returns an initial observation.

        .. note:: To reset the graph, the method :func:`~eagerx.core.env.BaseEnv._reset` must be called with the desired
                  initial states. The spaces of all registered states in the graph (of Objects and Nodes) are stored in
                  :func:`~eagerx.core.env.BaseEnv.state_space`.

        :returns: The initial observation.
        """
        pass

    @abc.abstractmethod
    def step(self, action: Dict) -> Tuple[Dict, float, bool, Dict]:
        # todo: UPDATE DOCS WITH INFO ON CALLING self._step()
        """An abstract method that runs one timestep of the environment's dynamics.

        When the end of an episode is reached, you are responsible for calling :func:`~eagerx.core.BaseEnv.reset`
        to reset this environment's state.

        :params action: A dictionary of actions provided by the agent. Should include all registered actions.

        :returns: A tuple (observation, reward, done, info).

                  - observation: Dictionary of observations of the current timestep.

                  - reward: amount of reward returned after previous action

                  - done: whether the episode has ended, in which case further step() calls will return undefined results

                  - info: contains auxiliary diagnostic information (helpful for debugging, and sometimes learning)
        """
        pass

    def gui(self):
        """Opens the gui of the graph that was used to initialize this environment."""
        self.graph.gui()

=======
>>>>>>> cb4c2801
    def close(self):
        """A method to stop rendering (i.e. close the render window).

        A message of type :class:`std_msgs.msg.Bool` is sent to topic address
        ":attr:`~eagerx.core.env.BaseEnv.name` */env/render/toggle*", which toggles the rendering on/off.

        .. note:: Depending on the source node that is producing the images that are rendered,
                  images may still be produced, even when the render window is not visible.
                  This may add computational overhead and influence the run speed.

                  Optionally, users may subscribe to topic address ":attr:`~eagerx.core.env.BaseEnv.name` */env/render/toggle*"
                  in the node that is producing the images to stop the production and output empty
                  :class:`sensor_msgs.msg.Image` messages instead.
        """
        assert not self.has_shutdown, "This environment has been shutdown."
        self.supervisor_node.stop_render()

    def shutdown(self):
        """A method to shutdown the environment.

        - Clear the parameters on the ROS parameter under the namespace /:attr:`~eagerx.core.env.BaseEnv.name`.

        - Close nodes (i.e. release resources and perform :class:`~eagerx.core.entities.Node.close` procedure).

        - Unregister topics that supplied the I/O communication between nodes.
        """
        self._shutdown()


class EagerxEnv(BaseEnv):
    """The main EAGERx environment class that follows the OpenAI gym's Env API.

    Users can directly use this class, but may also choose to subclass it and inline the environment construction
    (e.g. node creation, graph connecting, engine selection, etc...) into :func:`~eagerx.core.env.BaseEnv.__init__`.

     A subclass may implement/overwrite the following methods:

    - :func:`~eagerx.core.env.BaseEnv.__init__`: Be sure to call :func:`super().__init__` inside this method with the required arguments.

    - :func:`~eagerx.core.env.BaseEnv.step`: Be sure to call :func:`~eagerx.core.env.BaseEnv._step` inside this method to perform the step.

    - :func:`~eagerx.core.env.BaseEnv.reset`: Be sure to call :func:`~eagerx.core.env.BaseEnv._reset` inside this method to perform the reset.
    """

    def __init__(
        self,
        name: str,
        rate: float,
        graph: Graph,
        engine: EngineSpec,
        step_fn: Callable = lambda prev_obs, obs, action, steps: (obs, 0.0, False, {}),
        reset_fn: Callable = lambda env: env.state_space.sample(),  # noqa: B008
        exclude: Optional[List[str]] = None,
        force_start: bool = True,
    ) -> None:
        """Initializes an environment with EAGERx dynamics.

        :param name: The name of the environment. Everything related to this environment
                     (parameters, topics, nodes, etc...) will be registered under namespace: "`/name`".
        :param rate: The rate (Hz) at which the environment will run.
        :param graph: The graph consisting of nodes and objects that describe the environment's dynamics.
        :param engine: The physics engine that will govern the environment's dynamics.
                       For every :class:`~eagerx.core.entities.Object` in the graph,
                       the corresponding engine implementations is chosen.
        :param step_fn: A callable that provides the tuple (observation, reward, done, info) after the environment has run one timestep.
                        As arguments, the provided callable receives the previous observation, current observation, applied action,
                        and number of timesteps since the last reset.
        :param reset_fn: A callable that returns a dictionary with the desired states to be set before the start an episode.
                         Valid states are described by :attr:`~eagerx.core.env.BaseEnv.state_space`.
        :param exclude: Key names of the observations that are excluded from the observation space. In other words,
                        the observations that will not be returned as part of the dict when the agent calls
                        :func:`~eagerx.core.EagerxEnv.reset` and :func:`~eagerx.core.EagerxEnv.step`.
                        Observations with `window=0` are already excluded.
        :param force_start: If there already exists an environment with the same name, the existing environment is
                            first shutdown by calling the :func:`~eagerx.core.env.BaseEnv` method before initializing this
                            environment.
        """
        rospy.logwarn_once("eagerx.EagerxEnv will be removed in the next release. Please subclass eagerx.BaseEnv instead.")
        self.steps = None
        self.prev_observation = None
        #: A callable that provides the tuple (observation, reward, done, info) after the environment has run one timestep.
        #: As arguments, the provided callable receives the previous observation, current observation, applied action,
        #: and number of timesteps since the last reset.
        self.step_fn = step_fn
        #: A callable that returns a dictionary with the desired states to be set before the start an episode.
        #: Valid states are described by :attr:`~eagerx.core.env.BaseEnv.state_space`.
        #: May also be an empty dictionary if no states need to be reset.
        self.reset_fn = reset_fn
        super(EagerxEnv, self).__init__(name, rate, graph, engine, force_start=force_start)

        # Determine set of observations to exclude
        exclude = exclude if isinstance(exclude, list) else []
        zero_window = [name for name, buffer in self.env_node.observation_buffer.items() if buffer["window"] == 0]
        self.excl_nonzero = [name for name in exclude if name not in zero_window]
        self.excl_obs = exclude + [name for name in zero_window if name not in exclude]

        # Check if all excluded observations with window > 0 actually exist
        space = super(EagerxEnv, self).observation_space
        nonexistent = [name for name in self.excl_nonzero if name not in space.spaces]
        if len(nonexistent) != 0:
            rospy.logwarn(f"Some excluded observations with window > 0 do not exist: {nonexistent}.")

    @property
    def observation_space(self):
        """Infers the observation space from the :class:`~eagerx.core.entities.SpaceConverter` of every observation.

        This space defines the format of valid observations.

        .. note:: Observations specified in the `exclude` argument in :func:`~eagerx.core.EagerxEnv.__init__` are excluded.
                  Observations with :attr:`~eagerx.core.specs.RxInput.window` = 0 are also excluded from the observation space.
                  For observations with :attr:`~eagerx.core.specs.RxInput.window` > 1,
                  the observation space is duplicated :attr:`~window` times.

        :returns: A dictionary with *key* = *observation* and *value* = :class:`Space`.
        """
        if len(self.excl_nonzero) > 0:
            obs_space = super(EagerxEnv, self).observation_space.spaces
            [obs_space.pop(name) for name in self.excl_nonzero]
            return gym.spaces.Dict(obs_space)
        else:
            return super(EagerxEnv, self).observation_space

    def step(self, action: Dict) -> Tuple[Dict, float, bool, Dict]:
        """A method that runs one timestep of the environment's dynamics.

        When the end of an episode is reached, you are responsible for calling :func:`~eagerx.core.EagerxEnv.reset`
        to reset this environment's state.

        After the action is applied and the environment's dynamics have run one timestep,
        :attr:`~eagerx.core.env.BaseEnv.step_fn` is called that returns the tuple (observation, reward, done, info).

        .. note:: Observations with :attr:`~eagerx.core.specs.RxInput.window` = 0 are excluded from the observation
                  dictionary returned to the agent.
                  However, they are nonetheless available in :attr:`~eagerx.core.env.BaseEnv.step_fn` to,
                  for example, calculate the reward or the episode termination condition.

        :params action: A dictionary of actions provided by the agent.
        :returns: A tuple (observation, reward, done, info).

                  - observation: Dictionary of observations of the current timestep.

                  - reward: amount of reward returned after previous action

                  - done: whether the episode has ended, in which case further step() calls will return undefined results

                  - info: contains auxiliary diagnostic information (helpful for debugging, and sometimes learning)
        """
        # Send actions and wait for observations (i.e. apply step)
        observation = self._step(action)
        self.steps += 1

        # Save observation for next step
        prev_obs = deepcopy(observation)

        # Process (e.g. calculate reward) after applying the action
        observation, reward, is_done, info = self.step_fn(self.prev_observation, observation, action, self.steps)

        # Pop all excluded observations and the ones with window = 0 (if present)
        for name in self.excl_obs:
            observation.pop(name, None)

        # Update previous observation with current observation (used in next step)
        self.prev_observation = prev_obs
        return observation, reward, is_done, info

    def reset(self) -> Dict:
        """Resets the environment to an initial state and returns an initial
        observation.

        The initial state is set with the return value of :attr:`~eagerx.core.env.BaseEnv.reset_fn`.

        :returns: The initial observation.
        """
        # Determine reset states
        states = self.reset_fn(self)

        # Perform reset
        observation = self._reset(states)
        self.prev_observation = deepcopy(observation)

        # Pop all excluded observations and the ones with window = 0 (if present)
        for name in self.excl_obs:
            observation.pop(name, None)

        # Reset number of steps
        self.steps = 0
        return observation<|MERGE_RESOLUTION|>--- conflicted
+++ resolved
@@ -37,8 +37,6 @@
 
 
 class BaseEnv(gym.Env):
-<<<<<<< HEAD
-=======
     """The base class for all EAGERx environments that follows the OpenAI gym's Env API.
 
     - Be sure to call :func:`super().__init__` inside the subclass' constructor with the required arguments (name, graph, etc...).
@@ -55,7 +53,6 @@
 
     - :attr:`~eagerx.core.env.BaseEnv.action_space`: Per default, the actions, registered in the graph, are taken.
     """
->>>>>>> cb4c2801
 
     def __init__(self, name: str, rate: float, graph: Graph, engine: EngineSpec, force_start: bool) -> None:
         """Initializes an environment with EAGERx dynamics.
@@ -306,8 +303,6 @@
         return rx_env.node, rx_env
 
     @property
-<<<<<<< HEAD
-=======
     def observation_space(self) -> gym.spaces.Space:
         """The Space object corresponding to valid observations.
 
@@ -324,26 +319,16 @@
         return self._action_space
 
     @property
->>>>>>> cb4c2801
     def state_space(self) -> gym.spaces.Dict:
         """Infers the state space from the :class:`~eagerx.core.entities.SpaceConverter` of every state.
 
         This space defines the format of valid states that can be set before the start of an episode.
 
-<<<<<<< HEAD
         :returns: A dictionary with *key* = *state* and *value* = :class:`Space`.
         """
         state_space = dict()
         for name, buffer in self.supervisor_node.state_buffer.items():
             state_space[name] = buffer["space"]
-=======
-        :returns: A dictionary with *key* = *state* and *value* = :class:`Space`
-                  obtained with :func:`~eagerx.core.entities.SpaceConverter.get_space`.
-        """
-        state_space = dict()
-        for name, buffer in self.supervisor_node.state_buffer.items():
-            state_space[name] = buffer["converter"].get_space()
->>>>>>> cb4c2801
         return gym.spaces.Dict(spaces=state_space)
 
     @property
@@ -484,12 +469,7 @@
     def _create_supervisor():
         entity_type = f"{SupervisorNode.__module__}/{SupervisorNode.__name__}"
         supervisor = Node.pre_make("N/a", entity_type)
-<<<<<<< HEAD
-        supervisor.add_output("step", space=Discrete(np.iinfo("int32").max))
-        supervisor.outputs.step.msg_type = dtype_to_ros_msg_type(supervisor.outputs.step.space.dtype)
-=======
         supervisor.add_output("step", msg_type=UInt64)
->>>>>>> cb4c2801
 
         supervisor.config.name = "env/supervisor"
         supervisor.config.color = "yellow"
@@ -497,8 +477,6 @@
         supervisor.config.outputs = ["step"]
         return supervisor
 
-<<<<<<< HEAD
-=======
     def _reset(self, states: Dict) -> Dict:
         """A private method that should be called within :func:`~eagerx.core.env.BaseEnv.reset()`.
 
@@ -579,7 +557,6 @@
         """Opens the gui of the graph that was used to initialize this environment."""
         self.graph.gui()
 
->>>>>>> cb4c2801
     def render(self, mode: str = "human") -> Optional[np.ndarray]:
         """A method to start rendering (i.e. open the render window).
 
@@ -620,47 +597,6 @@
             else:
                 return
 
-<<<<<<< HEAD
-    @abc.abstractmethod
-    def reset(self) -> Dict:
-        """An abstract method that resets the environment to an initial state and returns an initial observation.
-
-        .. note:: To reset the graph, the method :func:`~eagerx.core.env.BaseEnv._reset` must be called with the desired
-                  initial states. The spaces of all registered states in the graph (of Objects and Nodes) are stored in
-                  :func:`~eagerx.core.env.BaseEnv.state_space`.
-
-        :returns: The initial observation.
-        """
-        pass
-
-    @abc.abstractmethod
-    def step(self, action: Dict) -> Tuple[Dict, float, bool, Dict]:
-        # todo: UPDATE DOCS WITH INFO ON CALLING self._step()
-        """An abstract method that runs one timestep of the environment's dynamics.
-
-        When the end of an episode is reached, you are responsible for calling :func:`~eagerx.core.BaseEnv.reset`
-        to reset this environment's state.
-
-        :params action: A dictionary of actions provided by the agent. Should include all registered actions.
-
-        :returns: A tuple (observation, reward, done, info).
-
-                  - observation: Dictionary of observations of the current timestep.
-
-                  - reward: amount of reward returned after previous action
-
-                  - done: whether the episode has ended, in which case further step() calls will return undefined results
-
-                  - info: contains auxiliary diagnostic information (helpful for debugging, and sometimes learning)
-        """
-        pass
-
-    def gui(self):
-        """Opens the gui of the graph that was used to initialize this environment."""
-        self.graph.gui()
-
-=======
->>>>>>> cb4c2801
     def close(self):
         """A method to stop rendering (i.e. close the render window).
 
