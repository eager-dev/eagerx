# This workflow will install Python dependencies, run tests and lint with a variety of Python versions
# For more information see: https://help.github.com/actions/language-and-framework-guides/using-python-with-github-actions

name: CI

on:
  push:
<<<<<<< HEAD
    branches: [ master, refactor_object_api]
=======
    branches: [ master, develop ]
>>>>>>> e8889906
  pull_request:
    branches: [ master, develop ]
  schedule:
    - cron:  '0 8 * * *'

jobs:
  test:
    # Skip CI if [ci skip] in the commit message
    if: "! contains(toJSON(github.event.commits.*.message), '[ci skip]')"
    strategy:
      fail-fast: true
      matrix:
        os: [ "ubuntu-20.04" ]
        #        python-version: [ "3.6.2", "3.7", "3.8", "3.9" ]
        python-version: [ "3.8" ]
    runs-on: ${{ matrix.os }}
    timeout-minutes: 40
    steps:
      #----------------------------------------------
      #       check-out repo and set-up python
      #----------------------------------------------
      - name: Check out repository
        uses: actions/checkout@v2
      - name: Set up python ${{ matrix.python-version }}
        id: setup-python
        uses: actions/setup-python@v2
        with:
          python-version: ${{ matrix.python-version }}
      #----------------------------------------------
      #  -----  install & configure poetry  -----
      #----------------------------------------------
      - name: Install Poetry
        uses: snok/install-poetry@v1
        with:
          virtualenvs-create: true
          virtualenvs-in-project: true
      #----------------------------------------------
      #       load cached venv if cache exists
      #----------------------------------------------
      - name: Load cached venv
        id: cached-poetry-dependencies
        uses: actions/cache@v2
        with:
          path: .venv
          key: venv-${{ runner.os }}-${{ steps.setup-python.outputs.python-version }}-${{ hashFiles('**/poetry.lock') }}
      #----------------------------------------------
      # install dependencies if cache does not exist
      #----------------------------------------------
      - name: Install dependencies
        if: steps.cached-poetry-dependencies.outputs.cache-hit != 'true'
        run: poetry install --no-interaction --no-root
      #----------------------------------------------
      # install your root project, if required
      #----------------------------------------------
      - name: Install library
        run: poetry install --no-interaction
      #----------------------------------------------
      # check codestyle & lint
      #----------------------------------------------
      - name: Check codestyle
        run: |
          make check-codestyle
      - name: Lint with flake8
        run: |
          make lint
      #----------------------------------------------
      #  -----  install & configure ROS  -----
      #----------------------------------------------
      - name: install ROS
        run: |
          sudo sh -c 'echo "deb http://packages.ros.org/ros/ubuntu $(lsb_release -sc) main" > /etc/apt/sources.list.d/ros-latest.list'
          sudo apt install curl # if you haven't already installed curl
          curl -s https://raw.githubusercontent.com/ros/rosdistro/master/ros.asc | sudo apt-key add -
          sudo apt update
          sudo apt install ros-noetic-ros-base
          echo "source /opt/ros/noetic/setup.bash" >> .venv/bin/activate
          sudo apt-get install ros-noetic-cv-bridge
      #----------------------------------------------
      # Build docs
      #----------------------------------------------
      - name: Build the doc
        run: |
          sudo apt-get install python3-sphinx
          source .venv/bin/activate
          make doc
      #----------------------------------------------
      #    add matrix specifics and run test suite
      #----------------------------------------------
      - name: Run tests
        run: |
          source .venv/bin/activate
          make pytest
      #----------------------------------------------
      #    upload code coverage to CodeClimate
      #----------------------------------------------
      - name: Publish code coverage to CodeClimate
        uses: paambaati/codeclimate-action@v2.7.5
        env:
          CC_TEST_REPORTER_ID: ${{ secrets.CC_TEST_REPORTER_ID }}
  release:
    needs: test
    # https://github.community/t/how-do-i-specify-job-dependency-running-in-another-workflow/16482
    if: github.event_name == 'push' && github.ref == 'refs/heads/master' && !contains(github.event.head_commit.message, 'chore(release):')
    runs-on: ubuntu-latest
    steps:
      #----------------------------------------------
      #       check-out repo and set-up python
      #----------------------------------------------
      - uses: actions/setup-python@v2
        with:
          python-version: 3.8
      - name: Checkout code
        uses: actions/checkout@v2
      #----------------------------------------------
      #   Publish to PYPI in case of a new version
      #----------------------------------------------
      - name: Semantic Release
        run: |
          pip install python-semantic-release
          git config user.name github-actions
          git config user.email github-actions@github.com
          semantic-release publish -D commit_author="github-actions <action@github.com>"
        env:
          REPOSITORY_USERNAME: ${{ secrets.PYPI_USERNAME }}
          REPOSITORY_PASSWORD: ${{ secrets.PYPI_PASSWORD }}<|MERGE_RESOLUTION|>--- conflicted
+++ resolved
@@ -5,11 +5,7 @@
 
 on:
   push:
-<<<<<<< HEAD
-    branches: [ master, refactor_object_api]
-=======
     branches: [ master, develop ]
->>>>>>> e8889906
   pull_request:
     branches: [ master, develop ]
   schedule:
