--- conflicted
+++ resolved
@@ -8,12 +8,7 @@
 from std_msgs.msg import Bool
 
 # OTHER
-<<<<<<< HEAD
-from typing import List, NamedTuple, Any, get_type_hints, Optional, Dict, Union
-import os
-=======
 from typing import List, NamedTuple, Any, Optional, Dict, Union
->>>>>>> 7ecb86b2
 import time
 import importlib
 import inspect
@@ -22,12 +17,9 @@
 from time import sleep
 from six import raise_from
 from copy import deepcopy
-<<<<<<< HEAD
+import os
+
 from eagerx_core import constants
-=======
-import os
->>>>>>> 7ecb86b2
-
 
 def get_attribute_from_module(attribute, module=None):
     if module is None:
