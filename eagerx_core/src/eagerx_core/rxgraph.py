<<<<<<< HEAD
import sys
=======
import rospy
>>>>>>> 45b6ef50
import yaml
from yaml import dump
yaml.Dumper.ignore_aliases = lambda *args: True  # todo: check if needed.
from typing import List, Union, Dict, Tuple, Optional
<<<<<<< HEAD
from pyqtgraph.Qt import QtGui, QtCore

from eagerx_core.params import RxNodeParams, RxObjectParams
from eagerx_core.utils.connection_utils import register_connections
from eagerx_core.gui.eagerx_graph import EagerxGraph
=======
from eagerx_core.params import RxNodeParams, RxObjectParams, add_default_args
from eagerx_core.utils.utils import get_opposite_msg_cls, get_module_type_string, get_cls_from_string
from copy import deepcopy
>>>>>>> 45b6ef50


class RxGraph:
    def __init__(self, state: Dict):
        self._state = state

    @classmethod
    def create(cls, nodes: Optional[List[RxNodeParams]] = None, objects: Optional[List[RxObjectParams]] = None):
        if nodes is None:
            nodes = []
        if objects is None:
            objects = []
        if isinstance(nodes, RxNodeParams):
            nodes = [nodes]
        if isinstance(objects, RxObjectParams):
            objects = [objects]

        # Add action & observation node to list
        actions = RxNodeParams.create(name='env/actions', package_name='eagerx_core', config_name='actions', rate=1.0)
        observations = RxNodeParams.create(name='env/observations', package_name='eagerx_core', config_name='observations', rate=1.0)
        nodes += [actions, observations]

        # Create a state
        state = dict(nodes=dict(), connects=list())
        cls.__add(state, nodes)
        cls.__add(state, objects)
        return cls(state)

    def add(self, entities: Union[Union[RxNodeParams, RxObjectParams], List[Union[RxNodeParams, RxObjectParams]]]):
        self.__add(self._state, entities)

    @staticmethod
    def __add(state: Dict, entities: Union[Union[RxNodeParams, RxObjectParams], List[Union[RxNodeParams, RxObjectParams]]]):
        if not isinstance(entities, list):
            entities = [entities]

        for entity in entities:
            name = entity.name
            assert name not in state['nodes'], 'There is already a node or object registered in this graph with name "%s".' % name

            # Add node to state
            params = entity.params
            package_name = params['default']['package_name']
            config_name = params['default']['config_name']
            if isinstance(entity, RxNodeParams):
                params_default = RxNodeParams.create(name, package_name, config_name, rate=1).params
            else:
                params_default = RxObjectParams.create(name, package_name, config_name).params
            state['nodes'][name] = dict()
            state['nodes'][name]['params'] = deepcopy(params)
            state['nodes'][name]['default'] = params_default

    def _remove(self, names: Union[str, List[str]]):
        """
        First removes all associated connects from self._state.
        Then, removes node/object from self._state.
        **DOES NOT** remove observation entries if they are disconnected.
        **DOES NOT** remvoe action entries if they are disconnect and the last connection.
        """
        if not isinstance(names, list):
            names = [names]
        for name in names:
            assert name in self._state['nodes'], 'Cannot delete "%s" as there is no node/object with that name in the graph.' % name
            for idx, c in enumerate(deepcopy(self._state['connects'])):
                source = c[0]
                target = c[1]
                if name in [source[0], target[0]]:
                    self.disconnect(source, target)
            self._state['nodes'].pop(name)

    def remove(self, names: Union[str, List[str]]):
        """
        First removes all associated connects from self._state.
        Then, removes node/object from self._state.
        Also removes observation entries if they are disconnected.
        Also removes action entries if they are disconnect and the last connection.
        """
        if not isinstance(names, list):
            names = [names]
        for name in names:
            assert name in self._state['nodes'], 'Cannot delete "%s" as there is no node/object with that name in the graph.' % name
            for idx, c in enumerate(deepcopy(self._state['connects'])):
                source = c[0]
                target = c[1]
                if name in [source[0], target[0]]:
                    if source[0] == 'env/actions':
                        action = source[2]
                        source = None
                    else:
                        action = None
                        source = source
                    if target[0] == 'env/observations':
                        observation = target[2]
                        target = None
                    else:
                        observation = None
                        target = target
                    self.disconnect(source, target, action, observation)
            self._state['nodes'].pop(name)

    def _add_action(self, action: str):
        """
        Adds disconnected action entry to 'env/actions' node in self._state.
        """
        assert action != 'set', 'Cannot define an action with the reserved name "set".'
        params_action = self._state['nodes']['env/actions']['params']
        if action not in params_action['outputs']:  # Action already registered
            params_action['default']['outputs'].append(action)
            params_action['outputs'][action] = dict()

    def _add_observation(self, observation: str):
        """
        Adds disconnected observation entry to 'env/observations' node in self._state.
        """
        assert observation != 'actions_set', 'Cannot define an observations with the reserved name "actions_set".'
        params_obs = self._state['nodes']['env/observations']['params']
        if observation in params_obs['inputs']:
            assert len(params_obs['inputs'][observation]) == 0, 'Observation "%s" already exists and is connected.' % observation
        else:
            params_obs['default']['inputs'].append(observation)
            params_obs['inputs'][observation] = dict()

    def _connect_action(self, action, target, converter=None):
        """
        Method to connect a (previously added) action, that *precedes* self._connect(source, target).
        """
        params_action = self._state['nodes']['env/actions']['params']
        assert action in params_action['outputs'], 'Action "%s" must be added, before you can connect it.' % action
        name, component, cname = target
        if component == 'feedthroughs': component = 'outputs'
        params_target = self._state['nodes'][name]['params']

        assert 'space_converter' in params_target[component][cname], '"%s" does not have a space_converter defined under %s in the .yaml of object "%s".' % (cname, component, name)

        # Infer source properties (converter & msg_type) from target
        space_converter = params_target[component][cname]['space_converter']
        msg_type_C = get_cls_from_string(params_target[component][cname]['msg_type'])
        if converter:  # Overwrite msg_type_B if input converter specified
            msg_type_B = get_opposite_msg_cls(msg_type_C, converter)
        else:
            msg_type_B = msg_type_C

        # Set properties in node params of 'env/actions'
        if len(params_action['outputs'][action]) > 0:  # Action already registered
            space_converter_state = params_action['outputs'][action]['converter']
            msg_type_B_state = get_opposite_msg_cls(params_action['outputs'][action]['msg_type'], space_converter_state)
            assert msg_type_B == msg_type_B_state, 'Conflicting %s for action "%s" that is already used in another connection. Occurs with connection %s' % ('msg_types', action, tuple([name, component, cname]))
            if not space_converter == space_converter_state:
                rospy.logwarn('Conflicting %s for action "%s". Not using the space_converter of %s[%s][%s]' % ('space_converters', action, name, component, cname))
            msg_type_A = get_opposite_msg_cls(msg_type_B_state, space_converter_state)
        else:
            # Verify that converter is not modifying the msg_type (i.e. it is a processor).
            assert msg_type_B == msg_type_C, 'Cannot have a converter that maps to a different msg_type as the converted msg_type will not be compatible with the space_converter specified in the .yaml.'
            msg_type_A = get_opposite_msg_cls(msg_type_B, space_converter)
            params_action['outputs'][action]['msg_type'] = get_module_type_string(msg_type_A)
            params_action['outputs'][action]['converter'] = space_converter
            add_default_args(params_action['outputs'][action], component='outputs')

    def _connect_observation(self, source, observation, converter):
        """
        Method to connect a (previously added & disconnected) observation, that *precedes* self._connect(source, target).
        """
        params_obs = self._state['nodes']['env/observations']['params']
        assert observation in params_obs['inputs'], 'Observation "%s" must be added, before you can connect it.' % observation
        name, component, cname = source
        params_source = self._state['nodes'][name]['params']

        assert converter is not None or 'space_converter' in params_source[component][cname], '"%s" does not have a space_converter defined under %s in the .yaml of "%s". Either specify it there, or add an input converter that acts as a space_converter to this connection.' % (cname, component, name)

        # Infer target properties (converter & msg_type) from source
        msg_type_A = get_cls_from_string(params_source[component][cname]['msg_type'])
        output_converter = params_source[component][cname]['converter']
        msg_type_B = get_opposite_msg_cls(msg_type_A, output_converter)
        if converter is None:
            converter = params_source[component][cname]['space_converter']
        msg_type_C = get_opposite_msg_cls(msg_type_B, converter)

        # Set properties in node params of 'env/observations'
        assert len(params_obs['inputs'][observation]) == 0, 'Observation "%s" already connected.' % observation
        params_obs['inputs'][observation]['msg_type'] = get_module_type_string(msg_type_C)
        add_default_args(params_obs['inputs'][observation], component='inputs')
        return converter

    def _disconnect_action(self, action: str):
        """
        Returns the action entry back to its disconnected state.
        That is, remove space_converter if it is not connected to any other targets.
        """
        params_action = self._state['nodes']['env/actions']['params']
        assert action in params_action['outputs'], 'Cannot disconnect action "%s", as it does not exist.' % action
        source = ['env/actions', 'outputs', action]
        connect_exists = False
        for idx, c in enumerate(self._state['connects']):
            if source == c[0]:
                connect_exists = True
                break
        if not connect_exists:
            params_action['outputs'][action] = dict()

    def _disconnect_observation(self, observation: str):
        """
        Returns the observation entry back to its disconnected state (i.e. empty dict).
        """
        params_obs = self._state['nodes']['env/observations']['params']
        assert observation in params_obs['inputs'], 'Cannot disconnect observation "%s", as it does not exist.' % observation
        params_obs['inputs'][observation] = dict()

    def _remove_action(self, action: str):
        """
        Method to remove an action. Can only remove existing and disconnected actions.
        """
        params_action = self._state['nodes']['env/actions']['params']
        source = ['env/actions', 'outputs', action]
        connect_exists = False
        for idx, c in enumerate(self._state['connects']):
            if source == c[0]:
                connect_exists = True
                target = c[1]
                break
        assert not connect_exists, 'Action entry "%s" cannot be removed, because it is not disconnected. Connection with target %s still exists.' % (action, target)
        assert action in params_action['outputs'], 'Action "%s" cannot be removed, because it does not exist.' % action

        params_action['outputs'].pop(action)
        params_action['default']['outputs'] = [cname for cname in params_action['default']['outputs'] if cname is not action]

    def _remove_observation(self, observation: str):
        """
        Method to remove an observation. Can only remove existing and disconnected observations.
        """
        params_obs = self._state['nodes']['env/observations']['params']
        target = ['env/observations', 'inputs', observation]
        connect_exists = False
        for idx, c in enumerate(self._state['connects']):
            if target == c[1]:
                connect_exists = True
                source = c[0]
                break
        assert not connect_exists, 'Observation entry "%s" cannot be removed, because it is not disconnected. Connection with source %s still exists.' % (observation, source)
        assert observation in params_obs['inputs'], 'Observation "%s" cannot be removed, because it does not exist.' % observation

        params_obs['inputs'].pop(observation)
        params_obs['default']['inputs'] = [cname for cname in params_obs['default']['inputs'] if cname is not observation]

    def _connect(self,
                source: Optional[Tuple[str, str, str]] = None,
                target: Optional[Tuple[str, str, str]] = None,
                converter: Optional[Dict] = None,
                window: Optional[int] = None,
                delay: Optional[float] = None):
        """
        Method to connect a source to a target. For actions/observations, first a disconnected entry must be created,
        after which an additional call to connect_action/observation is required. For more info, see self.connect.
        """
        if isinstance(source, tuple):
            source = list(source)
        if isinstance(target, tuple):
            target = list(target)

        # Perform checks on source
        source_name, source_comp, source_cname = source
        source_params = self._state['nodes'][source_name]['params']
        assert source_cname in source_params['default'][source_comp], '"%s" was not selected in %s of source "%s" during its initialization.' % (source_cname, source_comp, source_name)

        # Perform checks on target
        target_name, target_comp, target_cname = target
        target_params = self._state['nodes'][target_name]['params']
        if target_comp == 'feedthroughs':
            assert window is None or window > 0, 'Feedthroughs must have a window > 0, else no action can be fed through.'
            assert target_cname in target_params['default']['outputs'], '"%s" was not selected in %s of target "%s" during its initialization.' % (target_cname, 'outputs', target_name)
        else:
            assert target_cname in target_params['default'][target_comp], '"%s" was not selected in %s of target "%s" during its initialization.' % (target_cname, target_comp, target_name)

        # Add properties to target params
        if converter is not None:
            target_params[target_comp][target_cname]['converter'] = converter
        if window is not None:
            target_params[target_comp][target_cname]['window'] = window
        if delay is not None:
            target_params[target_comp][target_cname]['delay'] = delay

        # Add connection
        connect = [source, target]
        self._state['connects'].append(connect)

    def connect(self,
                source: Optional[Tuple[str, str, str]] = None,
                target: Optional[Tuple[str, str, str]] = None,
                action: str = None, observation: str = None,
                converter: Optional[Dict] = None,
                window: Optional[int] = None,
                delay: Optional[float] = None):
        """
        Method to connect source/action to target/observation. For actions/observations we first add a disconnected
        action/observation and immediately connect it.
        """
        assert not source or not action, 'You cannot specify a source if you wish to connect action "%s", as the action will act as the source.' % action
        assert not target or not observation, 'You cannot specify a target if you wish to connect observation "%s", as the observation will act as the target.' % observation
        assert not (observation and action), 'You cannot connect an action directly to an observation.'

        # Add action/observation entry & connect it to target/source
        if action:
            source = ('env/actions', 'outputs', action)
            self._add_action(action)
            self._connect_action(action, target, converter)
        if observation:
            target = ('env/observations', 'inputs', observation)
            self._add_observation(observation)
            converter = self._connect_observation(source, observation, converter)

        # Connect target & source as usual
        self._connect(source, target, converter, window, delay)

    def _disconnect(self,
                   source: Optional[Tuple[str, str, str]] = None,
                   target: Optional[Tuple[str, str, str]] = None,
                   action: str = None, observation: str = None, ):
        """
        Disconnects a source from a target. The target is reset in self._state to its disconnected state.
        """
        assert not source or not action, 'You cannot specify a source if you wish to disconnect action "%s", as the action will act as the source.' % action
        assert not target or not observation, 'You cannot specify a target if you wish to disconnect observation "%s", as the observation will act as the target.' % observation
        assert not (observation and action), 'You cannot disconnect an action from an observation, as such a connection cannot exist.'
        if isinstance(source, tuple):
            source = list(source)
        if isinstance(target, tuple):
            target = list(target)

        # Create source & target entries
        if action:
            source = ['env/actions', 'outputs', action]
        if observation:
            target = ['env/observations', 'inputs', observation]

        # Check if connection exists
        connect_exists = False
        idx_connect = None
        for idx, c in enumerate(self._state['connects']):
            if source == c[0] and target == c[1]:
                connect_exists = True
                idx_connect = idx
                break
        assert connect_exists, 'The connection with source=%s and target=%s cannot be removed, because it does not exist.' % (source, target)

        # Pop the connection from the state
        self._state['connects'].pop(idx_connect)

        # Reset source params to disconnected state
        if action:
            self._disconnect_action(action)
        else:
            # Nothing to do here (for now)
            source_name, source_comp, source_cname = source
            source_params = self._state['nodes'][source_name]['params']

        # Reset target params to disconnected state (reset to go back to default yaml), i.e. reset window/delay/converter.
        if observation:
            self._disconnect_observation(observation)
        else:
            target_name, target_comp, target_cname = target
            target_params = self._state['nodes'][target_name]['params']
            target_params[target_comp][target_cname] = self._state['nodes'][target_name]['default'][target_comp][target_cname]

    def disconnect(self,
                   source: Optional[Tuple[str, str, str]] = None,
                   target: Optional[Tuple[str, str, str]] = None,
                   action: str = None, observation: str = None, ):
        """
        Disconnects a source from a target. The target is reset in self._state to its disconnected state.
        In case of an observation, the complete entry is always removed.
        In case of an action, it is removed if the action is not connected to any other target.
        """
        self._disconnect(source, target, action, observation)
        if action:
            connect_exists = False
            source = ['env/actions', 'outputs', action]
            for idx, c in enumerate(self._state['connects']):
                if source == c[0]:
                    connect_exists = True
                    break
            if not connect_exists:
                self._remove_action(action)
        if observation:
            self._remove_observation(observation)

    def register_graph(self):
        """
        Set the addresses in all incoming components.
        Validate the graph.
        Create params that can be uploaded to the ROS param server.
        """
        # Add addresses based on connections
        state = deepcopy(self._state)
        for source, target in state['connects']:
            source_name, source_comp, source_cname = source
            target_name, target_comp, target_cname = target
            address = '%s/%s/%s' % (source_name, source_comp, source_cname)
            state['nodes'][target_name]['params'][target_comp][target_cname]['address'] = address

        # Check if valid graph. todo: informative error message
        assert self.is_valid(state), 'Graph not valid.'

        # Initialize param objects
        nodes = []
        objects = []
        render = None
        actions = None
        observations = None
        for name, entry in state['nodes'].items():
            params = entry['params']
            if 'node_type' in params:
                if name == 'env/actions':
                    actions = RxNodeParams(name, params)
                elif name == 'env/observations':
                    observations = RxNodeParams(name, params)
                elif name == 'env/render':
                    render = RxNodeParams(name, params)
                else:
                    nodes.append(RxNodeParams(name, params))
            else:
                objects.append(RxObjectParams(name, params))

        assert actions, 'No action node defined in the graph.'
        assert observations, 'No observation node defined in the graph.'
        return nodes, objects, actions, observations, render

    def render(self, source: Tuple[str, str, str], rate: float, converter: Optional[Dict] = None, window: Optional[int] = None, delay: Optional[float] = None,
               package_name='eagerx_core', config_name='render', **kwargs):
        # Delete old render node from self._state['nodes'] if it exists
        if 'env/render' in self._state['nodes']:
            self.remove('env/render')

        # Add (new) render node to self._state['node']
        render = RxNodeParams.create('env/render', package_name, config_name, rate=rate, **kwargs)
        self.add(render)

        # Create connection
        target = ('env/render', 'inputs', 'image')
        self.connect(source=source, target=target, converter=converter, window=window, delay=delay)

    def save(self, path: str):
        with open(path, 'w') as outfile:
            yaml.dump(self._state, outfile, default_flow_style=False)
        pass

    def load(self, path: str):
        with open(path, "r") as stream:
            try:
                self._state = yaml.safe_load(stream)
                # self._state = yaml.load(path)
            except yaml.YAMLError as exc:
                print(exc)

    def update(self, entities: Optional[List[str]]=None):
        # todo: updates the default params to the yaml as specified in the config.
        # todo: update actual params with additional default arss & new I/O & name changes & new bridge implementations
        # todo: if None, update all entities
        assert False, 'Not implemented'

    def gui(self):
<<<<<<< HEAD
        # todo: Open GUI by passing it the self._state
        # todo: When the GUI is closed, overwrite self._state
        app = QtGui.QApplication([])

        # Create main window with grid layout
        win = QtGui.QMainWindow()
        win.setWindowTitle('EAGERx Graph')
        cw = QtGui.QWidget()
        win.setCentralWidget(cw)
        layout = QtGui.QGridLayout()
        cw.setLayout(layout)

        fc = EagerxGraph()
        w = fc.widget()

        # Add flowchart control panel to the main window
        layout.addWidget(fc.widget(), 0, 0, 2, 1)
        win.show()

        if (sys.flags.interactive != 1) or not hasattr(QtCore, 'PYQT_VERSION'):
            QtGui.QApplication.instance().exec_()

        state = fc.save_state()
=======
        # todo: JELLE opens gui with state and outputs state
        assert False, 'Not implemented'
        self._state = RxGui(deepcopy(self._state))

    @staticmethod
    def is_valid(state):
        # todo: create individual checks for:
        #  - DAG (with/without reset node)
        #  - check compatibility with bridges together with which objects are supported where (tabulate?)
        RxGraph.check_msg_types(state)
        RxGraph.check_all_connected(state)
        return True

    @staticmethod
    def check_msg_types(state):
        for source, target in state['connects']:
            source_name, source_comp, source_cname = source
            source_params = state['nodes'][source_name]['params']
            target_name, target_comp, target_cname = target
            target_params = state['nodes'][target_name]['params']

            # Convert the source msg_type to target msg_type with converters:
            # msg_type_source --> output_converter --> msg_type_ROS --> input_converter --> msg_type_target
            msg_type_out = get_cls_from_string(source_params[source_comp][source_cname]['msg_type'])
            converter_out = source_params[source_comp][source_cname]['converter']
            msg_type_ros = get_opposite_msg_cls(msg_type_out, converter_out)
            converter_in = target_params[target_comp][target_cname]['converter']
            msg_type_in = get_opposite_msg_cls(msg_type_ros, converter_in)

            # Verify that this msg_type_in is the same as the msg_type specified in the target
            if target_comp == 'feedthroughs':
                msg_type_in_target = get_cls_from_string(target_params['outputs'][target_cname]['msg_type'])
            else:
                msg_type_in_target = get_cls_from_string(target_params[target_comp][target_cname]['msg_type'])

            msg_type_str = '\n\nConversion of msg_type from source="%s/%s/%s" ---> target="%s/%s/%s":\n\n' % tuple(source + target)
            msg_type_str += '>> msg_type_source:  %s (as specified in source)\n         ||\n         \/\n' % msg_type_out
            msg_type_str += '>> output_converter: %s \n         ||\n         \/\n' % converter_out
            msg_type_str += '>> msg_type_ROS:     %s \n         ||\n         \/\n' % msg_type_ros
            msg_type_str += '>> input_converter:  %s \n         ||\n         \/\n' % converter_in
            msg_type_str += '>> msg_type_target:  %s (inferred from converters)\n         /\ \n         || (These must be equal, but they are not!!)\n         \/\n' % msg_type_in
            msg_type_str += '>> msg_type_target:  %s (as specified in target)\n' % msg_type_in_target
            try:
                assert msg_type_in == msg_type_in_target, msg_type_str
            except:
                pass
        return True

    @staticmethod
    def check_all_connected(state):
        for name, entry in state['nodes'].items():
            params = entry['params']
            if 'node_type' in params:
                for component in params['default']:
                    if component not in ['inputs', 'outputs', 'targets', 'feedthroughs', 'states']:
                        continue
                    for cname in params['default'][component]:
                        assert cname in params[component], '"%s" was selected in %s of "%s", but has no implementation.' % (cname, component, name)
                        if component not in ['inputs', 'targets', 'feedthroughs']: continue
                        assert 'address' in params[component][cname], '"%s" was selected in %s of "%s", but no address was specified. Either deselect it, or connect it.' % (cname, component, name)
            else:
                for component in params['default']:
                    if component not in ['sensors', 'actuators', 'states']:
                        continue
                    for cname in params['default'][component]:
                        assert cname in params[component], '"%s" was selected in %s of "%s", but has no (agnostic) implementation.' % (cname, component, name)
                        if component not in ['actuators']: continue
                        assert 'address' in params[component][cname], '"%s" was selected in %s of "%s", but no address was specified. Either deselect it, or connect it.' % (cname, component, name)
        return True
>>>>>>> 45b6ef50
<|MERGE_RESOLUTION|>--- conflicted
+++ resolved
@@ -1,23 +1,11 @@
-<<<<<<< HEAD
-import sys
-=======
 import rospy
->>>>>>> 45b6ef50
 import yaml
 from yaml import dump
 yaml.Dumper.ignore_aliases = lambda *args: True  # todo: check if needed.
 from typing import List, Union, Dict, Tuple, Optional
-<<<<<<< HEAD
-from pyqtgraph.Qt import QtGui, QtCore
-
-from eagerx_core.params import RxNodeParams, RxObjectParams
-from eagerx_core.utils.connection_utils import register_connections
-from eagerx_core.gui.eagerx_graph import EagerxGraph
-=======
 from eagerx_core.params import RxNodeParams, RxObjectParams, add_default_args
 from eagerx_core.utils.utils import get_opposite_msg_cls, get_module_type_string, get_cls_from_string
 from copy import deepcopy
->>>>>>> 45b6ef50
 
 
 class RxGraph:
@@ -75,7 +63,7 @@
         First removes all associated connects from self._state.
         Then, removes node/object from self._state.
         **DOES NOT** remove observation entries if they are disconnected.
-        **DOES NOT** remvoe action entries if they are disconnect and the last connection.
+        **DOES NOT** remove action entries if they are disconnect and the last connection.
         """
         if not isinstance(names, list):
             names = [names]
@@ -477,34 +465,9 @@
         assert False, 'Not implemented'
 
     def gui(self):
-<<<<<<< HEAD
-        # todo: Open GUI by passing it the self._state
-        # todo: When the GUI is closed, overwrite self._state
-        app = QtGui.QApplication([])
-
-        # Create main window with grid layout
-        win = QtGui.QMainWindow()
-        win.setWindowTitle('EAGERx Graph')
-        cw = QtGui.QWidget()
-        win.setCentralWidget(cw)
-        layout = QtGui.QGridLayout()
-        cw.setLayout(layout)
-
-        fc = EagerxGraph()
-        w = fc.widget()
-
-        # Add flowchart control panel to the main window
-        layout.addWidget(fc.widget(), 0, 0, 2, 1)
-        win.show()
-
-        if (sys.flags.interactive != 1) or not hasattr(QtCore, 'PYQT_VERSION'):
-            QtGui.QApplication.instance().exec_()
-
-        state = fc.save_state()
-=======
         # todo: JELLE opens gui with state and outputs state
-        assert False, 'Not implemented'
-        self._state = RxGui(deepcopy(self._state))
+        from eagerx_core.gui import launch_gui
+        self._state = launch_gui(deepcopy(self._state))
 
     @staticmethod
     def is_valid(state):
@@ -570,5 +533,4 @@
                         assert cname in params[component], '"%s" was selected in %s of "%s", but has no (agnostic) implementation.' % (cname, component, name)
                         if component not in ['actuators']: continue
                         assert 'address' in params[component][cname], '"%s" was selected in %s of "%s", but no address was specified. Either deselect it, or connect it.' % (cname, component, name)
-        return True
->>>>>>> 45b6ef50
+        return True