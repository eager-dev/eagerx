--- conflicted
+++ resolved
@@ -3,11 +3,7 @@
 
 # fetch values from package.xml
 setup_args = generate_distutils_setup(
-<<<<<<< HEAD
-    packages=['eagerx_core', 'eagerx_core.utils', 'eagerx_core.gui'],
-=======
-    packages=['eagerx_core', 'eagerx_core.utils', 'eagerx_core.wrappers'],
->>>>>>> 93cc7f6e
+    packages=['eagerx_core', 'eagerx_core.utils', 'eagerx_core.wrappers', 'eagerx_core.gui'],
     package_dir={'': 'src'})
 
 setup(**setup_args)