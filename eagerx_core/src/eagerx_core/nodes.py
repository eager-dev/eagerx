--- conflicted
+++ resolved
@@ -21,17 +21,11 @@
 
 
 class NodeBase:
-<<<<<<< HEAD
-    def __init__(self, ns, message_broker, name, config_name, package_name, node_type, rate, process,
-                 inputs, outputs, states, feedthroughs,  targets, is_reactive, real_time_factor, simulate_delays, launch_file=None,
-                 color='grey', print_mode=TERMCOLOR, log_level=ERROR, log_level_memory=SILENT):
-=======
     def __init__(self, ns: str, message_broker: RxMessageBroker, name: str, config_name: str, package_name: str,
                  node_type: str, rate: float, process: int, inputs: List[Dict], outputs: List[Dict], states: List[Dict],
                  feedthroughs: List[Dict], targets: List[Dict], is_reactive: bool, real_time_factor: float,
                  launch_file=None, color: str = 'grey', print_mode: int = TERMCOLOR, log_level: int = ERROR,
                  log_level_memory: int = SILENT):
->>>>>>> 27ed659a
         """
         The base class from which all (simulation) nodes and bridges inherit.
 
@@ -183,11 +177,7 @@
                 i['delay'] = delay
 
     @abc.abstractmethod
-<<<<<<< HEAD
     def reset(self, **kwargs: Optional[Message]):
-=======
-    def reset(self, **kwargs: Optional[Message]) -> Optional[Dict[str, Message]]:
->>>>>>> 27ed659a
         """
         A method to reset this simulation node.
 
