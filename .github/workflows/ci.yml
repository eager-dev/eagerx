# This workflow will install Python dependencies, run tests and lint with a variety of Python versions
# For more information see: https://help.github.com/actions/language-and-framework-guides/using-python-with-github-actions

name: CI

on:
  push:
<<<<<<< HEAD
    branches: [ master, ft_test, ft_newname]
=======
    branches: [ master, ft_test ]
>>>>>>> 676bbd09
  pull_request:
    branches: [ master ]

jobs:
  test:
    # Skip CI if [ci skip] in the commit message
    if: "! contains(toJSON(github.event.commits.*.message), '[ci skip]')"
    strategy:
      fail-fast: true
      matrix:
        os: [ "ubuntu-20.04" ]
        #        python-version: [ "3.6.2", "3.7", "3.8", "3.9" ]
        python-version: [ "3.8" ]
    runs-on: ${{ matrix.os }}
    steps:
      #----------------------------------------------
      #       check-out repo and set-up python
      #----------------------------------------------
      - name: Check out repository
        uses: actions/checkout@v2
      - name: Set up python ${{ matrix.python-version }}
        id: setup-python
        uses: actions/setup-python@v2
        with:
          python-version: ${{ matrix.python-version }}
      #----------------------------------------------
      #  -----  install & configure poetry  -----
      #----------------------------------------------
      - name: Install Poetry
        uses: snok/install-poetry@v1
        with:
          virtualenvs-create: true
          virtualenvs-in-project: true
      #----------------------------------------------
      #       load cached venv if cache exists
      #----------------------------------------------
      - name: Load cached venv
        id: cached-poetry-dependencies
        uses: actions/cache@v2
        with:
          path: .venv
          key: venv-${{ runner.os }}-${{ steps.setup-python.outputs.python-version }}-${{ hashFiles('**/poetry.lock') }}
      #----------------------------------------------
      # install dependencies if cache does not exist
      #----------------------------------------------
      - name: Install dependencies
        if: steps.cached-poetry-dependencies.outputs.cache-hit != 'true'
        run: poetry install --no-interaction --no-root
      #----------------------------------------------
      # install your root project, if required
      #----------------------------------------------
      - name: Install library
        run: poetry install --no-interaction
      #----------------------------------------------
      # check codestyle & lint
      #----------------------------------------------
      - name: Check codestyle
        run: |
          make check-codestyle
      - name: Lint with flake8
        run: |
          make lint
      #----------------------------------------------
      #  -----  install & configure ROS  -----
      #----------------------------------------------
      - name: install ROS
        run: |
          sudo sh -c 'echo "deb http://packages.ros.org/ros/ubuntu $(lsb_release -sc) main" > /etc/apt/sources.list.d/ros-latest.list'
          sudo apt install curl # if you haven't already installed curl
          curl -s https://raw.githubusercontent.com/ros/rosdistro/master/ros.asc | sudo apt-key add -
          sudo apt update
          sudo apt install ros-noetic-ros-base
          echo "source /opt/ros/noetic/setup.bash" >> .venv/bin/activate
          sudo apt-get install ros-noetic-cv-bridge
      #----------------------------------------------
      #    add matrix specifics and run test suite
      #----------------------------------------------
      - name: Build the doc
        run: |
          sudo apt-get install python3-sphinx
          source .venv/bin/activate
          make doc
      - name: Run tests
        run: |
          source .venv/bin/activate
          make pytest
      #----------------------------------------------
      #    upload code coverage to CodeClimate
      #----------------------------------------------
      - name: Publish code coverage to CodeClimate
        uses: paambaati/codeclimate-action@v2.7.5
        env:
          CC_TEST_REPORTER_ID: ${{ secrets.CC_TEST_REPORTER_ID }}
      <|MERGE_RESOLUTION|>--- conflicted
+++ resolved
@@ -5,11 +5,7 @@
 
 on:
   push:
-<<<<<<< HEAD
-    branches: [ master, ft_test, ft_newname]
-=======
     branches: [ master, ft_test ]
->>>>>>> 676bbd09
   pull_request:
     branches: [ master ]
 
