import abc
import os
import time
from typing import  Optional
from tabulate import tabulate
import logging

import numpy as np
import psutil
import rospy
from std_msgs.msg import UInt64, Bool
from genpy.message import Message
from sensor_msgs.msg import Image
from cv_bridge import CvBridge, CvBridgeError
import cv2

from eagerx_core.constants import TERMCOLOR, ERROR, INFO, DEBUG, SILENT
from eagerx_core.utils.utils import initialize_converter, return_typehint, Msg
from eagerx_core.srv import ImageUInt8, ImageUInt8Response


class NodeBase:
    def __init__(self, ns, message_broker, name, config_name, package_name, node_type, rate, process,
                 inputs, outputs, states, feedthroughs,  targets, is_reactive, real_time_factor, launch_file=None,
                 color='grey', print_mode=TERMCOLOR, log_level=ERROR, log_level_memory=SILENT):
        """
        All parameters that were uploaded via RxNodeParams.get_params(ns=..) to the rosparam server are stored in this object.
        Optional arguments are added, and may not necessarily be uploaded via the rosparam server.
        """
        self.ns = ns
        self.name = name
        self.ns_name = '%s/%s' % (ns, name)
        self.message_broker = message_broker
        self.config_name = config_name
        self.package_name = package_name
        self.node_type = node_type
        self.rate = rate
        self.process = process
        self.launch_file = launch_file
        self.inputs = inputs
        self.outputs = outputs
        self.states = states
        self.feedthroughs = feedthroughs
        self.targets = targets
        self.is_reactive = is_reactive
        self.real_time_factor = real_time_factor
        self.color = color
        self.print_mode = print_mode
        self.log_level = log_level
        effective_log_level = logging.getLogger('rosout').getEffectiveLevel()
        self.log_memory = effective_log_level >= log_level and log_level_memory >= effective_log_level

    @staticmethod
    def get_msg_type(cls, component, cname):
        return cls.msg_types[component][cname]


class Node(NodeBase):
    def __init__(self, **kwargs):
        super().__init__(**kwargs)
        """
        All arguments, in addition to the arguments to NodeBase, must be added here as (optional) args.
        Not specifying them here as argument in the constructor will raise an error.
        Make sure to pass down all required arguments to NodeBase.
        """

        # Message counter
        self.num_ticks = 0

        # Track memory usage  & speed
        self.total_ticks = 0
        self.py = psutil.Process(os.getpid())
        self.pid = os.getpid()
        self.iter_start = None
        self.iter_ticks = 0
        self.print_iter = 200
        self.history = []
        self.headers = ["pid", "node", "ticks", "rss", "diff", "t0", "vms", "diff", "t0", "iter_time", "diff", "t0"]

    def reset_cb(self, **kwargs: Optional[Message]):
        self.num_ticks = 0
        keys_to_pop = []
        for cname, msg in kwargs.items():
            if msg.info.done:
                keys_to_pop.append(cname)
            else:
                kwargs[cname] = msg.msgs[0]
        [kwargs.pop(key) for key in keys_to_pop]
        return self.reset(**kwargs)

    def callback_cb(self, **kwargs):
        self.iter_ticks += 1
        if self.log_memory and self.iter_ticks % self.print_iter == 0:
            if self.iter_start:
                # Time steps
                iter_stop = time.time()
                if self.iter_ticks > 0:
                    iter_time = float((iter_stop - self.iter_start) / self.iter_ticks)
                else:
                    iter_time = float(iter_stop - self.iter_start)

                # Memory usage request
                mem_use = (np.array(self.py.memory_info()[0:2]) / 2. ** 30) * 1000  # memory use in MB...I think

                # Print info
                self.total_ticks += self.iter_ticks
                self.iter_ticks = 0

                # Log history
                if len(self.history) > 0:
                    delta_mem_rss = round(mem_use[0] - self.history[-1][3], 2)
                    delta_mem_vms = round(mem_use[1] - self.history[-1][6], 2)
                    delta_iter_time = round(iter_time - self.history[-1][9], 5)
                    cum_mem_rss = round(mem_use[0] - self.history[0][3], 2)
                    cum_mem_vms = round(mem_use[1] - self.history[0][6], 2)
                    cum_iter_time = round(iter_time - self.history[0][9], 5)
                    self.history.append([self.pid, self.name, self.total_ticks,
                                         round(mem_use[0], 1), delta_mem_rss, cum_mem_rss,
                                         round(mem_use[1], 1), delta_mem_vms, cum_mem_vms,
                                         iter_time, delta_iter_time, cum_iter_time])
                else:
                    self.history.append([self.pid, self.name, self.total_ticks, round(mem_use[0], 1), 0, 0, round(mem_use[1], 1), 0, 0, iter_time, 0, 0])
                rospy.loginfo('\n' + tabulate(self.history, headers=self.headers))
            self.iter_start = time.time()
        output = self.callback(**kwargs)
        self.num_ticks += 1
        return output

    @abc.abstractmethod
    def reset(self, **kwargs: Optional[Message]) -> return_typehint(Message, done=True):
        """
        All states in the .yaml must be defined as optional arguments in the node subclass.
        If additional states may be specified later-on (not yet specified in yaml), then **kwargs must remain in the
        reset signature of the subclass.
        Additional states can then be found in the **kwargs object.
        """
        pass

    @abc.abstractmethod
    def callback(self, node_tick: int, t_n: float, **kwargs: Optional[Msg]) -> return_typehint(Message, done=True):
        """
        All inputs in the .yaml must be defined as optional arguments in the node subclass.
        If an input is required, add an assert that checks that input is not None.
        If additional inputs may be specified later-on (not yet specified in yaml), then **kwargs must remain in the
        callback signature of the subclass.
        Additional inputs can then be found in the **kwargs object.
        """
        pass


class SimNode(Node):
    def __init__(self, simulator=None, object_params=None, **kwargs):
        self.simulator = simulator
        self.object_params = object_params
        super().__init__(**kwargs)

    @abc.abstractmethod
    def reset(self, **kwargs: Optional[Message]):
        pass

    @abc.abstractmethod
    def callback(self, node_tick: int, t_n: float, **kwargs: Optional[Msg]):
        pass


class ObservationsNode(Node):
    msg_types = {'inputs': {'actions_set': UInt64},
                 'outputs': {'set': UInt64}}

    def __init__(self, **kwargs):
        super().__init__(**kwargs)
        # Define observation buffers
        self.observation_buffer = dict()
        for i in self.inputs:
            if i['name'] == 'actions_set':
                continue
            if 'converter' in i and isinstance(i['converter'], dict):
                i['converter'] = initialize_converter(i['converter'])
                converter = i['converter']
            elif 'converter' in i and not isinstance(i['converter'], dict):
                converter = i['converter']
            else:
                converter = None
            self.observation_buffer[i['name']] = {'msgs': None, 'converter': converter}

    def reset(self):
        # Set all messages to None
        for name, buffer in self.observation_buffer.items():
            buffer['msgs'] = None

    def callback(self, node_tick: int, t_n: float, **kwargs: Optional[Msg]):
        # Set all observations to messages in inputs
        for name, buffer in self.observation_buffer.items():
            buffer['msgs'] = kwargs[name].msgs

        # Send output_msg
        output_msgs = dict(set=UInt64())
        return output_msgs


class ActionsNode(Node):
    msg_types = {'inputs': {'observations_set': UInt64,
                            'step': UInt64},
                 'outputs': {'set': UInt64}}

    def __init__(self, **kwargs):
        super().__init__(**kwargs)
        # Define action/observation buffers
        self.action_buffer = dict()
        for i in self.outputs:
            if i['name'] == 'set':
                continue
            if 'converter' in i and isinstance(i['converter'], dict):
                i['converter'] = initialize_converter(i['converter'])
                converter = i['converter']
            elif 'converter' in i and not isinstance(i['converter'], dict):
                converter = i['converter']
            else:
                converter = None
            self.action_buffer[i['name']] = {'msg': None, 'converter': converter}

    def reset(self):
        # Set all messages to None
        for name, buffer in self.action_buffer.items():
            buffer['msg'] = None
        # start_with an initial action message, so that the first observation can pass.
        return dict(set=UInt64())

    def callback(self, node_tick: int, t_n: float, **kwargs: Optional[Msg]):
        # Fill output_msg with buffered actions
        output_msgs = dict(set=UInt64())
        for name, buffer in self.action_buffer.items():
            output_msgs[name] = buffer['msg']
        return output_msgs


class RenderNode(Node):

    msg_types = {'inputs': {'image': Image},
                 'outputs': {'done': UInt64}}

    def __init__(self, display, **kwargs):
        super().__init__(**kwargs)
        self.cv_bridge = CvBridge()
        self.window = None
        self.display = display
        self.last_image = Image(data=[])
        self.render_toggle = False
        self.window_closed = True
        rospy.Service('%s/%s/get_last_image' % (self.ns, self.name), ImageUInt8, self._get_last_image)
        rospy.Subscriber('%s/%s/toggle' % (self.ns, self.name), Bool, self._set_render_toggle)

    def _set_render_toggle(self, msg):
        if msg.data:
            rospy.loginfo('START RENDERING!')
        else:
            rospy.loginfo('STOP RENDERING!')
        self.render_toggle = msg.data

    def _get_last_image(self, req):
        return ImageUInt8Response(image=self.last_image)

    def reset(self):
        self.last_image = Image()

    def callback(self, node_tick: int, t_n: float, image: Optional[Msg] = None):
        self.last_image = image.msgs[-1]
        if self.display and self.render_toggle:
<<<<<<< HEAD
            # rospy.logwarn_once('Displaying functionality inside the render node has not yet been implemented.')
=======
>>>>>>> 516b1c55
            try:
                cv_image = self.cv_bridge.imgmsg_to_cv2(self.last_image)
            except CvBridgeError as e:
                rospy.logwarn(e)
                return dict(done=UInt64)
            cv2.imshow('Render', cv_image)
            cv2.waitKey(1)
            self.window_closed = False
        elif not self.window_closed:
            cv2.destroyWindow('Render')
            self.window_closed = True

        # Fill output_msg with 'done' output --> signals that we are done rendering
        output_msgs = dict(done=UInt64)
        return output_msgs<|MERGE_RESOLUTION|>--- conflicted
+++ resolved
@@ -266,10 +266,6 @@
     def callback(self, node_tick: int, t_n: float, image: Optional[Msg] = None):
         self.last_image = image.msgs[-1]
         if self.display and self.render_toggle:
-<<<<<<< HEAD
-            # rospy.logwarn_once('Displaying functionality inside the render node has not yet been implemented.')
-=======
->>>>>>> 516b1c55
             try:
                 cv_image = self.cv_bridge.imgmsg_to_cv2(self.last_image)
             except CvBridgeError as e:
